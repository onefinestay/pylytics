--- conflicted
+++ resolved
@@ -16,7 +16,6 @@
 
     """
 
-<<<<<<< HEAD
     DELETE_FROM_STAGING = "DELETE FROM staging WHERE id in ({ids})"
     INTEGER = "INT(11)"
     REPLACE = "REPLACE INTO `{table}` VALUES (NULL, {values}, NULL)"
@@ -34,12 +33,6 @@
     setup_scripts = {}
     exit_scripts = {}
     
-=======
-    historical_iterations=100
-    setup_scripts={}
-    exit_scripts={}
-
->>>>>>> 1c7aab48
     def __init__(self, *args, **kwargs):
         super(Fact, self).__init__(*args, **kwargs)
         self.dim_or_fact = 'fact'
@@ -77,11 +70,7 @@
         > _transform_tuple(('name_val_in', 'attrib_val_in', 'unused value'))
         Returns :
         > ('name_val_out', 'attrib_val_out')
-<<<<<<< HEAD
-        
-=======
-
->>>>>>> 1c7aab48
+
         """
         return src_tuple
 
@@ -113,13 +102,8 @@
         > self.dim_classes[1].get_dictionary('short_code')
 
         """
-<<<<<<< HEAD
         zipped = zip(self.dim_names, self.dim_classes, self.dim_fields)
         for dim_name, dim_class, dim_field in zipped:
-=======
-        for dim_name, dim_class, dim_field in zip(
-                self.dim_names, self.dim_classes, self.dim_fields):
->>>>>>> 1c7aab48
             # Get the dictionary for each dimension.
             self.dim_map[dim_name] = dim_class.get_dictionary(dim_field)
 
@@ -154,22 +138,14 @@
 
         return tuple(result), error
 
-<<<<<<< HEAD
     def _build_dimensions(self):
         """ Build (and update) the dimension tables related to this fact.
-=======
-    def _build(self):
-        """
-        Build and populate the dimensions required, and build the fact table
-        (from .sql file if exists, from auto-generated structure if not).
-
->>>>>>> 1c7aab48
-        """
+        """
+
         for dim_class in self.dim_classes:
             dim_class.build()
             dim_class.update()
 
-<<<<<<< HEAD
     def _auto_build(self, data):
         """ Auto-generate the structure and build the table (used if no SQL
         file exists).
@@ -209,36 +185,6 @@
         else:
             columns = result[1]
             return [_ for _ in columns if _ not in self.fixed_columns]
-=======
-        table_built = super(Fact, self).build()
-
-        if not table_built:
-            # If the .sql file doesn't exist, auto-generate the structure and
-            # build the table.
-            self.output_cols_types.update(
-                {d: 'INT(11)' for d in self.dim_names})
-
-            sql = SQLBuilder(
-                table_name=self.table_name,
-                cols_names=self.output_cols_names,
-                cols_types=self.output_cols_types,
-                unique_key=self.dim_names,
-                foreign_keys=zip(self.dim_names, self.dim_links),
-                )
-            self.connection.execute(sql.query)
-
-            self._print_status('Table built.')
-
-    def _get_cols_from_sql(self):
-        query = "SELECT * FROM `{}` LIMIT 0,0".format(self.table_name)
-        try:
-            cols_names = self.connection.execute(query, get_cols=True)[1]
-            return filter(lambda x : x not in [self.surrogate_key_column,'created'], cols_names)
-        except Exception, e:
-            if 1146 not in e.args:
-                # If an error other than "table doesn't exists" happens
-                raise
->>>>>>> 1c7aab48
 
     def _get_query(self, historical, index):
         if not historical:
@@ -250,7 +196,6 @@
             else:
                 query = self.historical_source_query.format(index)
         return query
-<<<<<<< HEAD
     
     def _generate_dim_dict(self, data):
         self.dim_dict = {i: column_name
@@ -265,23 +210,6 @@
         self._print_status("Fetching data from source "
                            "database for {}".format(self.table_name))
         
-=======
-
-    def _generate_dim_dict(self):
-        self.dim_dict = {i: d for i, d in enumerate(
-            self.output_cols_names) if d in self.dim_names}
-
-    def _process_data(self, historical=False, index=0):
-        """
-        Gets, joins and groups the data.
-        Outputs the result into 'self.output_cols_names',
-        'self.output_cols_types' and 'self.output_data'
-
-        """
-        # Status.
-        self._print_status("Updating {}".format(self.table_name))
-
->>>>>>> 1c7aab48
         # Initializing the table builder
         tb = TableBuilder(
             main_db=self.source_db,
@@ -301,18 +229,12 @@
             for (extra_query, query_dict) in self.extra_queries.items():
                 tb.add_source(name=extra_query, **query_dict)
         tb.join()
-<<<<<<< HEAD
 
         data = SourceData(column_types=tb.result_cols_types)
         
-=======
-        self.output_cols_types = tb.result_cols_types
-
->>>>>>> 1c7aab48
         # Grouping by if required
         try:
             group_by = self.group_by
-<<<<<<< HEAD
         except AttributeError:
             data.column_names = tb.result_cols_names
             data.rows = tb.result
@@ -354,17 +276,6 @@
     def _insert(self, data):
         self._print_status("Inserting into {}".format(self.table_name))
 
-=======
-            gb = GroupBy(tb.result, group_by, cols=tb.result_cols_names,
-                         dims=self.dim_names)
-            self.output_cols_names = gb.output_cols
-            self.output_data = gb.process()
-        else:
-            self.output_cols_names = tb.result_cols_names
-            self.output_data = tb.result
-
-    def _insert_rows(self):
->>>>>>> 1c7aab48
         not_matching_count = 0
         error_count = 0
         success_count = 0
@@ -372,13 +283,7 @@
         self._import_dimensions()
         self._generate_dim_dict(data)
 
-<<<<<<< HEAD
         for row in data.rows:
-=======
-        for row in self.output_data:
-            destination_tuple, not_matching = self._map_tuple(
-                self._transform_tuple(row))
->>>>>>> 1c7aab48
 
             destination_tuple, not_matching = self._map_tuple(
                 self._transform_tuple(row))
@@ -394,25 +299,18 @@
                 self._print_status("Raw row from DB: %s" % str(row))
                 self._print_status(repr(e))
                 error_count += 1
-<<<<<<< HEAD
             else:
                 success_count += 1
-=======
->>>>>>> 1c7aab48
 
             if not_matching:
                 not_matching_count += 1
 
-<<<<<<< HEAD
         self.connection.commit()
 
-=======
->>>>>>> 1c7aab48
         msg = "{0} rows inserted, {1} of which don't match the dimensions. " \
               "{2} errors happened.".format(success_count, not_matching_count,
                                             error_count)
         self._print_status(msg, format='green')
-<<<<<<< HEAD
         
     def build(self, sql=None):
         """ Ensure the table is built.
@@ -421,35 +319,16 @@
         self._build_dimensions()
         if not Table.build(self, sql):
             self._auto_build(data)
-=======
-
-    def build(self):
-        """
-        Build only (without updating)
-
-        """
-        self._process_data()
-        self._build()
->>>>>>> 1c7aab48
 
     def update(self):
         """ Update the fact table with the newest rows, first building the
         table if it doesn't already exist.
         """
-<<<<<<< HEAD
         data = self._fetch()
         self._build_dimensions()
         if not Table.build(self):
             self._auto_build(data)
         self._insert(data)
-=======
-        Updates the fact table with the newest rows.
-
-        """
-        self._process_data(historical=False, index=0)
-        self._build()
-        self._insert_rows()
->>>>>>> 1c7aab48
 
     def historical(self):
         """
