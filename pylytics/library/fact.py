import datetime
import inspect
import warnings

from build_sql import SQLBuilder
from connection import DB
from group_by import GroupBy
from join import TableBuilder
from main import get_class
from table import Table


class Fact(Table):
    """
    Fact base class.

    """

    historical_iterations=100
    setup_scripts={}
    exit_scripts={}

    def __init__(self, *args, **kwargs):
        super(Fact, self).__init__(*args, **kwargs)
        self.dim_or_fact = 'fact'

        self.dim_classes = []
        self.dim_map = {}
        self.dim_modules = []
        self.types = self.types if hasattr(self, 'types') else None

        self.output_data = None
        self.output_cols_names = None
        self.output_cols_types = None
        self.dim_dict = None
        if not hasattr(self, 'dim_links'):
            self.dim_links = self.dim_names

<<<<<<< HEAD
        super(Fact, self).__init__(*args, **kwargs)

        self.dim_classes = [get_class(dim_link, dimension=True)(
            connection=self.connection) for dim_link in self.dim_links]
=======
        self.dim_classes = [
            get_class(dim_link, dimension=True, package=self.base_package)(connection=self.connection, base_package=self.base_package)
            for dim_link in self.dim_links
        ]
>>>>>>> a535a27d
        self.input_cols_names = self._get_cols_from_sql()

    def _transform_tuple(self, src_tuple):
        """
        Overwrite if needed while extending the class.
        Given a tuple representing a row of the source table (queried with
        self.source_query), returns a tuple representing a row of the fact
        table to insert.

        NB: - This function should be implemented when extending the fact
              object.
            - The columns in the returned tuple must be in the same order as in
              the fact table.
            - The first field (auto_increment `id`) and the last field
              (`created` automatic timestamp) must be omitted in the result.

        Example usage for a fact table like (id, name, attrib, created):
        > _transform_tuple(('name_val_in', 'attrib_val_in', 'unused value'))
        Returns :
        > ('name_val_out', 'attrib_val_out')

        """
        return src_tuple

    def _import_dimensions(self):
        """
        Sets self.dim_map to a dictionary of dictionaries - each of them
        gives the mapping for all the dimensions linked to the fact.
        Sets self.dim_classes to a list of classes - one for each dimension.

        Example usage:
        > _import_dimensions()
        Example of self.dim_map :
        > {
        >     'location': {
        >         'LON': 1,
        >         'NY': 2,
        >     },
        >     'thingtocount': {
        >         '123': 1,
        >         'ABC88': 2,
        >         'XXX11': 3,
        >         ...
        >     }
        >     ...
        >  }

        Example of self.dim_classes:
        > [pointer to location class, pointer to home class]
        > self.dim_classes[1].get_dictionary('short_code')

        """
        for dim_name, dim_class, dim_field in zip(
                self.dim_names, self.dim_classes, self.dim_fields):
            # Get the dictionary for each dimension.
            self.dim_map[dim_name] = dim_class.get_dictionary(dim_field)

    def _map_tuple(self, src_tuple):
        """
        Given a tuple of values, returns a new tuple (and an error code),
        where each value has been replaced by its corresponding dimension id.

        Example usage:
        > _map_tuple(('1223', 'LON', 'Live'))
        Returns:
        > (235, 1, 4)

        """
        result = []
        error = False

        for i, value in enumerate(src_tuple):
            if i in self.dim_dict:
                dim_name = self.dim_dict[i]
                try:
                    result.append(self.dim_map[dim_name][value])
                    error = False
                except:
                    result.append(None)
                    error = True
            else:
                result.append(value)
                error = False

        return (tuple(result), error)

    def _build(self):
        """
        Build and populate the dimensions required, and build the fact table
        (from .sql file if exists, from auto-generated structure if not).

        """
        for dim_class in self.dim_classes:
            dim_class.build()
            dim_class.update()

        table_built = super(Fact, self).build()

        if not table_built:
            # If the .sql file doesn't exist, auto-generate the structure and
            # build the table.
            self.output_cols_types.update(
                {d: 'INT(11)' for d in self.dim_names})

            sql = SQLBuilder(
                table_name=self.table_name,
                cols_names=self.output_cols_names,
                cols_types=self.output_cols_types,
                unique_key=self.dim_names,
                foreign_keys=zip(self.dim_names, self.dim_links),
                )
            self.connection.execute(sql.query)

            self._print_status('Table built.')

    def _get_cols_from_sql(self):
        query = "SELECT * FROM `{}` LIMIT 0,0".format(self.table_name)
        try:
<<<<<<< HEAD
            cols_names = self.connection.execute(query, get_cols=True)[1]
=======
            cols_names = self.connection.execute("SELECT * FROM `%s` LIMIT 0,0" % self.table_name,
                                           get_cols=True)[1]
            return filter(lambda x : x not in [self.surrogate_key_column,'created'], cols_names)
>>>>>>> a535a27d
        except Exception, e:
            if 1146 not in e.args:
                # If an error other than "table doesn't exists" happens
                raise
        return filter(lambda x: x not in ['id', 'created'], cols_names)

    def _get_query(self, historical, index):
        if not historical:
            query = self.source_query
        else:
            if not hasattr(self, 'historical_source_query'):
                warnings.warn('There is no historical_source_query defined!')
                return 0
            else:
                query = self.historical_source_query.format(index)
        return query

    def _generate_dim_dict(self):
        self.dim_dict = {i: d for i, d in enumerate(
            self.output_cols_names) if d in self.dim_names}

    def _process_data(self, historical=False, index=0):
        """
        Gets, joins and groups the data.
        Outputs the result into 'self.output_cols_names',
        'self.output_cols_types' and 'self.output_data'

        """
        # Status.
        self._print_status("Updating {}".format(self.table_name))

        # Initializing the table builder
        tb = TableBuilder(
            main_db=self.source_db,
            main_query=self._get_query(historical, index),
            create_query=None,
            output_table=self.table_name,
            cols=self.input_cols_names,
            types=self.types,
            verbose=True,
            )

        # Getting main data
        tb.add_main_source()

        # Joining extra data if required
        if hasattr(self, 'extra_queries'):
            for (extra_query, query_dict) in self.extra_queries.items():
                tb.add_source(name=extra_query, **query_dict)
        tb.join()
        self.output_cols_types = tb.result_cols_types

        # Grouping by if required
        if hasattr(self, 'group_by'):
            group_by = self.group_by
            gb = GroupBy(tb.result, group_by, cols=tb.result_cols_names,
                         dims=self.dim_names)
            self.output_cols_names = gb.output_cols
            self.output_data = gb.process()
        else:
            self.output_cols_names = tb.result_cols_names
            self.output_data = tb.result

    def _insert_rows(self):
        not_matching_count = 0
        error_count = 0
        success_count = 0

        self._import_dimensions()
        self._generate_dim_dict()

        for row in self.output_data:
            destination_tuple, not_matching = self._map_tuple(
                self._transform_tuple(row))

            try:
                query = """
                    REPLACE INTO `%s` VALUES (NULL, %s, NULL)
                    """ % (self.table_name,
                           self._values_placeholder(
                                                len(destination_tuple)))
                self.connection.execute(query, destination_tuple)
                success_count += 1
            except Exception, e:
                self._print_status("MySQL error: %s" % str(
                                                        destination_tuple))
                self._print_status("Row after _transform_tuple(): %s" % (
                                        str(self._transform_tuple(row))))
                self._print_status("Raw row from DB: %s" % str(row))
                self._print_status(repr(e))
                error_count += 1

            if not_matching:
                not_matching_count += 1

        msg = "{0} rows inserted, {1} of which don't match the dimensions. " \
              "{2} errors happened.".format(success_count, not_matching_count,
                                            error_count)
        self._print_status(msg, format='green')

    def build(self):
        """
        Build only (without updating)

        """
        self._process_data()
        self._build()

    def update(self):
        """
        Updates the fact table with the newest rows.

        """
        self._process_data(historical=False, index=0)
        self._build()
        self._insert_rows()

    def historical(self):
        """
        Run the historical_query - useful for rebuilding the tables from
        scratch.

        """
        self.update()

        for i in xrange(1, self.historical_iterations):
            self._process_data(historical=True, index=i)
            self._insert_rows()

    @classmethod
    def public_methods(self):
        """
        Returns a list of all public method names on this class.
        """
        methods = inspect.getmembers(self, predicate=inspect.ismethod)
        return [i[0] for i in methods if not i[0].startswith('_')]<|MERGE_RESOLUTION|>--- conflicted
+++ resolved
@@ -36,17 +36,10 @@
         if not hasattr(self, 'dim_links'):
             self.dim_links = self.dim_names
 
-<<<<<<< HEAD
-        super(Fact, self).__init__(*args, **kwargs)
-
-        self.dim_classes = [get_class(dim_link, dimension=True)(
-            connection=self.connection) for dim_link in self.dim_links]
-=======
         self.dim_classes = [
             get_class(dim_link, dimension=True, package=self.base_package)(connection=self.connection, base_package=self.base_package)
             for dim_link in self.dim_links
         ]
->>>>>>> a535a27d
         self.input_cols_names = self._get_cols_from_sql()
 
     def _transform_tuple(self, src_tuple):
@@ -165,13 +158,9 @@
     def _get_cols_from_sql(self):
         query = "SELECT * FROM `{}` LIMIT 0,0".format(self.table_name)
         try:
-<<<<<<< HEAD
-            cols_names = self.connection.execute(query, get_cols=True)[1]
-=======
             cols_names = self.connection.execute("SELECT * FROM `%s` LIMIT 0,0" % self.table_name,
                                            get_cols=True)[1]
-            return filter(lambda x : x not in [self.surrogate_key_column,'created'], cols_names)
->>>>>>> a535a27d
+            return filter(lambda x: x not in [self.surrogate_key_column, 'created'], cols_names)
         except Exception, e:
             if 1146 not in e.args:
                 # If an error other than "table doesn't exists" happens
