--- conflicted
+++ resolved
@@ -39,42 +39,6 @@
         self.functions_corresp = {self._get_col_id(e):self.functions[k] for k,l in group_by['aggregate'].items() for e in l}
         self.dims = [self._get_col_id(e) for e in dims]
         self.data_output = []
-<<<<<<< HEAD
-        self.subgroups = []
-    
-    def _find_set(self, indexes):
-        """
-        Reduce the data input down to unique values.
-        """
-        hashable_input_data = [tuple([i[j] for j in indexes]) for i in self.data_input]
-        self.group_keys = list(set(hashable_input_data))
-    
-    def sum(self, values):
-        return sum(values)
-    
-    def avg(self, values):
-        return numpy.mean([float(i) for i in values])
-    
-    def _create_output(self):
-        for group in self.subgroups:
-            output = [group[0][i] for i in self.columns_to_keep]
-            for function_type, indexes in self.functions.iteritems():
-                for index in indexes:
-                    values = []
-                    for row in group:
-                        values.append(row[index])
-                    cleaned_values = clean_values(values)
-                    group_by_function = getattr(self, function_type)
-                    output.append(group_by_function(cleaned_values))
-            self.data_output.append(output)
-=======
-        self.groups = defaultdict(list)
-        self.output_cols = self._get_output_cols()
-        
-    def _get_output_cols(self):
-        output_indices = sorted(set(self.indexes + self.dims + self.functions_corresp.keys()))
-        return [self.input_cols[i] for i in output_indices]
->>>>>>> a68e9570
     
     def _get_col_id(self, col_name):
         if self.input_cols is None:
