"""
Utilities for making database connections easier.
"""

import warnings

import MySQLdb
from pylytics.library.exceptions import classify_error

try:
    import settings
except ImportError:
    # Fall back to empty settings to make testing easier.
    warnings.warn("No settings defined")

    class Settings(object):
        pylytics_db = None
        DATABASES = {}

    settings = Settings()


<<<<<<< HEAD
=======
class UnknownColumnTypeError(Exception):

    def __init__(self, error):
        self.error = error

    def __str__(self):
        return "The type code {}, which has been retrieved from " \
               "a SELECT query, doesn't exist in the " \
               "'field_types' dictionary.".format(self.error)


>>>>>>> 1c7aab48
def run_query(database, query):
    """
    Very high level interface for running database queries.

    Example usage:
    response = run_query('ecommerce', 'SELECT * from SOME_TABLE')

    """
    with DB(database) as database:
        response = database.execute(query)
        return response


class DB(object):
    """
    Create a connection to a database in settings.py.

    High level usage:
    with DB('ecommerce') as db:
        response = db.execute('SELECT * FROM SOME_TABLE')

    Lower level usage:
    example = DB('example')
    example.connect()
    content = example.execute('SELECT * FROM SOME_TABLE')
    example.close()

    """

    # List of SQL types
    field_types = {
         0: 'DECIMAL',
         1: 'INT(11)',
         2: 'INT(11)',
         3: 'INT(11)',
         4: 'FLOAT',
         5: 'DOUBLE',
         6: 'TEXT',
         7: 'TIMESTAMP',
         8: 'INT(11)',
         9: 'INT(11)',
         10: 'DATE',
         11: 'TIME',
         12: 'DATETIME',
         13: 'YEAR',
         14: 'DATE',
         15: 'VARCHAR(255)',
         16: 'BIT',
         246: 'DECIMAL',
         247: 'VARCHAR(255)',
         248: 'SET',
         249: 'TINYBLOB',
         250: 'MEDIUMBLOB',
         251: 'LONGBLOB',
         252: 'BLOB',
         253: 'VARCHAR(255)',
         254: 'VARCHAR(255)',
         255: 'VARCHAR(255)',
         }

    def __init__(self, database):
        if database not in (settings.DATABASES.keys()):
<<<<<<< HEAD
            raise ValueError("The database {} isn't recognised - check "
                             "your settings in settings.py".format(database))
=======
            raise Exception("The database {} isn't recognised! Check your "
                            "settings in settings.py.".format(database))
>>>>>>> 1c7aab48
        else:
            self.database = database
            self.connection = None

    def connect(self):
        if not self.connection:
            self.connection = MySQLdb.connect(
                    **settings.DATABASES[self.database])

    def commit(self):
        self.connection.commit()

    def rollback(self):
        self.connection.rollback()

    def close(self):
        """You should always call this after opening a connection."""
        if self.connection:
            self.connection.commit()
            self.connection.close()

    def execute(self, query, values=None, many=False, get_cols=False):
<<<<<<< HEAD
        if not self.connection:
            raise IOError("Cannot execute without a database connection")

=======
        """ Executes the given `query` through the currently open connection.

        There must be a connection established before calling this method.

        `values` should contain the data to be inserted when issuing `INSERT`
        or `REPLACE` queries. If the `many` flag is set to `True`, `values` is
        expected to be an iterable of iterables. Otherwise, `values` should
        contain the data directly.
        """
        cursor = None
>>>>>>> 1c7aab48
        data = None
        cols_names = None
        cols_types = None
        cursor = self.connection.cursor()

        try:
            if not values:
                # SELECT query
                cursor.execute(query)
                data = cursor.fetchall()
            else:
                # INSERT or REPLACE query
                if many:
                    cursor.executemany(query, values)
                else:
                    cursor.execute(query, values)
        except MySQLdb.ProgrammingError as error:
            classify_error(error)
            raise

        if get_cols:
            # Get columns list
            if values:
                raise ValueError("Cannot return columns if INSERT/REPLACE "
                                 "values are also specified")
            cols_names, cols_types_ids = zip(*cursor.description)[0:2]
            try:
                cols_types = [self.field_types[i] for i in cols_types_ids]
            except KeyError as error:
                raise LookupError("The column type '{}' cannot be found in "
                                  "the field_types dictionary".format(error))

        cursor.close()

        if get_cols:
            return data, cols_names, cols_types
        else:
            return data

    def __enter__(self):
        self.connect()
        return self

    def __exit__(self, type, value, traceback):
        self.close()<|MERGE_RESOLUTION|>--- conflicted
+++ resolved
@@ -20,20 +20,6 @@
     settings = Settings()
 
 
-<<<<<<< HEAD
-=======
-class UnknownColumnTypeError(Exception):
-
-    def __init__(self, error):
-        self.error = error
-
-    def __str__(self):
-        return "The type code {}, which has been retrieved from " \
-               "a SELECT query, doesn't exist in the " \
-               "'field_types' dictionary.".format(self.error)
-
-
->>>>>>> 1c7aab48
 def run_query(database, query):
     """
     Very high level interface for running database queries.
@@ -96,13 +82,8 @@
 
     def __init__(self, database):
         if database not in (settings.DATABASES.keys()):
-<<<<<<< HEAD
             raise ValueError("The database {} isn't recognised - check "
                              "your settings in settings.py".format(database))
-=======
-            raise Exception("The database {} isn't recognised! Check your "
-                            "settings in settings.py.".format(database))
->>>>>>> 1c7aab48
         else:
             self.database = database
             self.connection = None
@@ -125,11 +106,6 @@
             self.connection.close()
 
     def execute(self, query, values=None, many=False, get_cols=False):
-<<<<<<< HEAD
-        if not self.connection:
-            raise IOError("Cannot execute without a database connection")
-
-=======
         """ Executes the given `query` through the currently open connection.
 
         There must be a connection established before calling this method.
@@ -139,8 +115,9 @@
         expected to be an iterable of iterables. Otherwise, `values` should
         contain the data directly.
         """
-        cursor = None
->>>>>>> 1c7aab48
+        if not self.connection:
+            raise IOError("Cannot execute without a database connection")
+
         data = None
         cols_names = None
         cols_types = None
