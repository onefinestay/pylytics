--- conflicted
+++ resolved
@@ -55,22 +55,6 @@
             self.connection.commit()
             self.connection.close()
 
-<<<<<<< HEAD
-    def execute(self, query, values=None, many=False):
-        cursor = None
-        data = None
-        
-        if self.connection:
-            cursor = self.connection.cursor()
-            
-            # SELECT query
-            if values == None:
-                cursor.execute(query)
-                data = cursor.fetchall()
-                    
-            # INSERT or REPLACE query
-            else:
-=======
     def execute(self, query, values=None, many=False, get_count_cols=False):
         cursor = None
         data = None
@@ -88,19 +72,10 @@
 
             else:
                 # INSERT or REPLACE query
->>>>>>> 40be8369
                 if many:
                     cursor.executemany(query, values)
                 else:
                     cursor.execute(query, values)
-<<<<<<< HEAD
-                    
-            cursor.close()
-        else:
-            raise Exception('You must connect first!')
-        
-        return data
-=======
 
             if get_count_cols:
                 # Get column count
@@ -114,7 +89,6 @@
             return (data, count_cols)
         else:
             return data
->>>>>>> 40be8369
 
     def __enter__(self):
         self.connect()
