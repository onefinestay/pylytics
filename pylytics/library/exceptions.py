from MySQLdb import OperationalError, ProgrammingError


class CantCreateTableError(OperationalError):
    """ Raised when a table cannot be created.

    https://dev.mysql.com/doc/refman/5.5/en/error-messages-server.html#error_er_cant_create_table

    """
    code = 1005


<<<<<<< HEAD
=======
class BadNullError(OperationalError):
    """ Raised when an attempt is made to insert a NULL where it cannot go.

    https://dev.mysql.com/doc/refman/5.5/en/error-messages-server.html#error_er_bad_null_error

    """
    code = 1048


>>>>>>> eebf03fd
class TableExistsError(OperationalError):
    """ Raised when an attempt is made to create a table that already exists.

    https://dev.mysql.com/doc/refman/5.5/en/error-messages-server.html#error_er_table_exists_error

    """
    code = 1050


class BadFieldError(OperationalError):
    """ Raised when a reference is made to an unknown column.

    See: https://dev.mysql.com/doc/refman/5.5/en/error-messages-server.html#error_er_bad_field_error

    """
    code = 1054


class NoSuchTableError(ProgrammingError):
    """ Raised when a reference is made to a non-existent table.

    See: https://dev.mysql.com/doc/refman/5.5/en/error-messages-server.html#error_er_no_such_table

    """
    code = 1146


# TODO: tidy up this function
def classify_error(error):
    """ Alter the class of an error to something specific instead of the
    generic error raised. This enables errors to be caught more cleanly
    rather than having to inspect and re-raise.
    """
    if isinstance(error, OperationalError):
        if error.args[0] == CantCreateTableError.code:
            error.__class__ = CantCreateTableError
<<<<<<< HEAD
=======
        elif error.args[0] == BadNullError.code:
            error.__class__ = BadNullError
>>>>>>> eebf03fd
        elif error.args[0] == TableExistsError.code:
            error.__class__ = TableExistsError
        elif error.args[0] == BadFieldError.code:
            error.__class__ = BadFieldError
    if isinstance(error, ProgrammingError):
        if error.args[0] == NoSuchTableError.code:
            error.__class__ = NoSuchTableError<|MERGE_RESOLUTION|>--- conflicted
+++ resolved
@@ -10,8 +10,6 @@
     code = 1005
 
 
-<<<<<<< HEAD
-=======
 class BadNullError(OperationalError):
     """ Raised when an attempt is made to insert a NULL where it cannot go.
 
@@ -21,7 +19,6 @@
     code = 1048
 
 
->>>>>>> eebf03fd
 class TableExistsError(OperationalError):
     """ Raised when an attempt is made to create a table that already exists.
 
@@ -58,11 +55,8 @@
     if isinstance(error, OperationalError):
         if error.args[0] == CantCreateTableError.code:
             error.__class__ = CantCreateTableError
-<<<<<<< HEAD
-=======
         elif error.args[0] == BadNullError.code:
             error.__class__ = BadNullError
->>>>>>> eebf03fd
         elif error.args[0] == TableExistsError.code:
             error.__class__ = TableExistsError
         elif error.args[0] == BadFieldError.code:
