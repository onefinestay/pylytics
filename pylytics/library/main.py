from datetime import datetime
import logging
import sys

import argparse
import importlib
import os
from pylytics.library.log import ColourFormatter, bright_white
from pylytics.library.table import Table

from utils.text_conversion import underscore_to_camelcase


log = logging.getLogger("pylytics")

TITLE = r"""
  _____       _       _   _
 |  __ \     | |     | | (_)
 | |__) |   _| |_   _| |_ _  ___ ___
 |  ___/ | | | | | | | __| |/ __/ __|
 | |   | |_| | | |_| | |_| | (__\__ \
 |_|    \__, |_|\__, |\__|_|\___|___/
         __/ |   __/ |
        |___/   |___/

"""


def all_facts():
    """Return the names of all facts in the facts folder."""
    fact_filenames = os.listdir('fact')
    facts = []
    for filename in fact_filenames:
        if filename.startswith('fact_') and filename.endswith('.py'):
            facts.append(filename.split('.')[0])
    return facts


def get_class(module_name, dimension=False, package=None):
    """
    Effectively does this:
    from fact/fact_count_all_the_sales import FactCountAllTheSales
    return FactCountAllTheSales

    Example usage:
    get_class('fact_count_all_the_sales')

    If dimension is True then it searches for a dimension instead.

    """
    module_name_parts = []
    if package:
        module_name_parts.append(package)
    module_name_parts.append("dim" if dimension else "fact")
    module_name_parts.append(module_name)
    qualified_module_name = ".".join(module_name_parts)

    module = importlib.import_module(qualified_module_name)
    class_name = underscore_to_camelcase(module_name)
    my_class = getattr(module, class_name)
    return my_class


def print_summary(errors):
    """Print out a summary of the errors which happened during run_command."""
    if len(errors) == 0:
        log.debug("No errors raised")
    else:
        log.error("{0} commands not executed: {1}".format(
                  len(errors), ", ".join(errors.keys())))
        items = [
            "- {}: {} {}".format(key, type(value).__name__,
                                 value) for key, value in errors.items()]

        log.info("\n".join(items))


def run_scripts(scripts):
    """
    Looks for the scripts in the folder 'scripts' at the root of the
    pylytics project, and runs them.

    """
    for script in scripts:
        log.info("Running setup script: %s", script)
        try:
            script = importlib.import_module('scripts.{}'.format(script))
        except ImportError as exception:
            log.error('Unable to import the script `{}`. '
                      'Traceback - {}.'.format(script, str(exception)))
            continue

        log.info('Running {}'.format(script))

        try:
            script.main()
        except Exception as error:
            log.error("Error occurred while running script: %s", error)


def find_scripts(command, fact_classes, script_type):
    """
    Introspects the list of fact_classes and returns a list of script names
    that need to be run.

    If the same script is listed in multiple fact classes, then it will
    only appear once in the list.

    """
    scripts = set()
    for fact_class in fact_classes:
        try:
            script_dict = getattr(fact_class, script_type)
        except AttributeError:
            log.warning('Unable to find {} in {}.'.format(
                        script_type, fact_class.__class__.__name__))
        else:
            if isinstance(script_dict, dict) and command in script_dict:
                scripts.update(script_dict[command])
    return scripts


class Commander(object):

    def __init__(self, db_name):
        self.db_name = db_name

    def run(self, command, *facts):
        """ Run command for each fact in facts.
        """
        from connection import DB
        errors = {}

        # Normalise the collection of facts supplied to remove duplicates,
        # expand "all" and report unknown facts.
        if "all" in facts:
            facts = all_facts()
        else:
            facts = set(facts)
            unknown_facts = facts - set(all_facts())
            for fact in unknown_facts:
                log.error("%s | Unknown fact", fact)
                facts.remove(fact)

        with DB(self.db_name) as database_connection:

            # Get all the fact classes.
            fact_classes = []
            for fact in facts:
                try:
                    FactClass = get_class(fact)(connection=database_connection)
                except Exception as error:
                    # Inline import as we're not making log object global.
                    log.error("Unable to load fact '{}' due to {}: {}"
                              .format(fact, error.__class__.__name__, error))
                else:
                    fact_classes.append(FactClass)

            # Execute any setup scripts that need to be run.
            setup_scripts = find_scripts(command, fact_classes, "setup_scripts")
            if setup_scripts:
                log.debug("Running setup scripts")
                run_scripts(setup_scripts)
            else:
                log.debug('No setup scripts to run')

            # Execute the command on each fact class.
            for fact_class in fact_classes:
                fact_class_name = fact_class.__class__.__name__
                log.debug("Calling {0}.{1}".format(fact_class_name, command))
                try:
                    command_function = getattr(fact_class, command)
                except AttributeError:
                    log.error("Cannot find command %s for fact class %s",
                              command, fact_class)
                else:
                    command_function()

            # Execute any exit scripts that need to be run.
            exit_scripts = find_scripts(command, fact_classes, "exit_scripts")
            if exit_scripts:
                log.debug("Running exit scripts")
                run_scripts(exit_scripts)
            else:
                log.debug('No exit scripts to run')

        print_summary(errors)


def main():
    """ Main function called by the manage.py from the project directory.
    """
    from fact import Fact

<<<<<<< HEAD
    # Enable log output before loading settings so we have visibility
    # of any load errors.
    log = logging.getLogger("pylytics")
    log.addHandler(logging.StreamHandler(sys.stdout))
    log.setLevel(logging.INFO)

    from pylytics.library.settings import Settings, settings

    try:
        sentry_dsn = settings.sentry_dsn
    except AttributeError:
        # No Sentry DSN configured. As you were.
        pass
    else:
        # Only import raven if we're actually going to use it.
        from raven.handlers.logging import SentryHandler
        log.addHandler(SentryHandler(sentry_dsn))

=======
>>>>>>> fa088f53
    parser = argparse.ArgumentParser(
        description = "Run fact scripts.")
    parser.add_argument(
        '--settings',
        help = 'The path to the settings module e.g /etc/foo/bar',
        type = str,
        nargs = 1,
        )
    parser.add_argument(
        'command',
        #choices = Fact.public_methods(),
        help = 'The command you want to run.',
        nargs = 1,
        type = str,
        )
    parser.add_argument(
        'fact',
        #choices = ['all'] + all_facts(),
        help = 'The name(s) of the fact(s) to run e.g. fact_example.',
        nargs = '*',
        type = str,
        )
    args = parser.parse_args().__dict__

    sys.stdout.write(bright_white(TITLE))
    sys.stdout.write(bright_white("\nStarting at {}\n\n".format(
        datetime.now())))

    # Enable log output before loading settings so we have visibility
    # of any load errors.
    handler = logging.StreamHandler(sys.stdout)
    handler.setFormatter(ColourFormatter())
    log.addHandler(handler)
    log.setLevel(logging.DEBUG if __debug__ else logging.INFO)

    from pylytics.library.settings import Settings, settings

    # Prepend an extra settings file if one is specified.
    settings_module = args["settings"]
    if settings_module:
        settings.prepend(Settings.load(settings_module))

    command = args['command'][0]
    commander = Commander(settings.pylytics_db)
    if command in Fact.public_methods():
        commander.run(command, *args['fact'])
    else:
        log.error("Unknown command: %s", command)

    sys.stdout.write(bright_white("\nCompleted at {}\n\n".format(
        datetime.now())))<|MERGE_RESOLUTION|>--- conflicted
+++ resolved
@@ -192,27 +192,6 @@
     """
     from fact import Fact
 
-<<<<<<< HEAD
-    # Enable log output before loading settings so we have visibility
-    # of any load errors.
-    log = logging.getLogger("pylytics")
-    log.addHandler(logging.StreamHandler(sys.stdout))
-    log.setLevel(logging.INFO)
-
-    from pylytics.library.settings import Settings, settings
-
-    try:
-        sentry_dsn = settings.sentry_dsn
-    except AttributeError:
-        # No Sentry DSN configured. As you were.
-        pass
-    else:
-        # Only import raven if we're actually going to use it.
-        from raven.handlers.logging import SentryHandler
-        log.addHandler(SentryHandler(sentry_dsn))
-
-=======
->>>>>>> fa088f53
     parser = argparse.ArgumentParser(
         description = "Run fact scripts.")
     parser.add_argument(
@@ -250,6 +229,17 @@
 
     from pylytics.library.settings import Settings, settings
 
+    # Attempt to configure Sentry logging.
+    try:
+        sentry_dsn = settings.sentry_dsn
+    except AttributeError:
+        # No Sentry DSN configured. As you were.
+        pass
+    else:
+        # Only import raven if we're actually going to use it.
+        from raven.handlers.logging import SentryHandler
+        log.addHandler(SentryHandler(sentry_dsn))
+
     # Prepend an extra settings file if one is specified.
     settings_module = args["settings"]
     if settings_module:
