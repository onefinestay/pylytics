--- conflicted
+++ resolved
@@ -150,7 +150,6 @@
     def primary_key(self):
         """ Fetch the name of the primary key column for this table.
         """
-<<<<<<< HEAD
         statement = ("SHOW INDEXES FROM `{}` "
                      "WHERE Key_name = 'PRIMARY'".format(self.table_name))
         rows, columns, _ = self.connection.execute(statement, get_cols=True)
@@ -170,13 +169,6 @@
             self.connection.database, self.table_name))
         
         # If the table already exists, exit as successful.
-=======
-        # Status.
-        msg = "Building %s on %s" % (self.table_name, self.connection.database)
-        self._print_status(msg)
-
-        # Build the table only if it doesn't already exist.
->>>>>>> 1c7aab48
         if self.exists():
             self._print_status("Table already exists - {0} on {1}".format(
                                self.table_name, self.connection.database))
