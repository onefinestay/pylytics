--- conflicted
+++ resolved
@@ -13,13 +13,10 @@
 class Table(object):
     """Base class."""
 
-<<<<<<< HEAD
-=======
     base_package = None
     surrogate_key_column = "id"
     natural_key_column = None
 
->>>>>>> a535a27d
     def __init__(self, *args, **kwargs):
         if 'connection' in kwargs:
             self.connection = kwargs['connection']
@@ -123,51 +120,12 @@
                                        "FROM `%s`" % self.table_name)[0][0]
 
     def build(self):
-<<<<<<< HEAD
-        """Builds the table."""
-        table_built = None
-
+        """ Build the table using SQL from a file.
+        """
         # Status.
         msg = "Building %s on %s" % (self.table_name, self.connection.database)
         self._print_status(msg)
 
-        # Building the table if not exists
-        try:
-            self.connection.execute(
-                "SELECT * FROM `{}` LIMIT 0,0".format(self.table_name))
-            self._print_status("Database already exists - {0} on {1}".format(
-                                    self.table_name, self.connection.database))
-            table_built = True
-        except Exception as db_error:
-            if 1146 in db_error.args:
-                try:
-                    # Read the sql file.
-                    filename = os.path.join(
-                        self.dim_or_fact,
-                        "sql",
-                        "{}.sql".format(self.table_name),
-                        )
-                    with open(filename) as sql_file:
-                        sql = sql_file.read().strip()
-
-                    # Execute the sql.
-                    self.connection.execute(sql)
-                    self._print_status('Table built.')
-                    table_built = True
-                except Exception as e:
-                    table_built = False
-            else:
-                raise db_error
-
-        return table_built
-=======
-        """ Build the table using SQL from a file.
-        """
-        
-        # Status.
-        msg = "Building %s on %s" % (self.table_name, self.connection.database)
-        self._print_status(msg)
-        
         # Build the table only if it doesn't already exist.
         if self.exists():
             self._print_status("Table already exists - {0} on {1}".format(
@@ -208,5 +166,4 @@
             self.connection.commit()
 
         # Table successfully built: return True.
-        return True
->>>>>>> a535a27d
+        return True