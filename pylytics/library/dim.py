--- conflicted
+++ resolved
@@ -60,22 +60,11 @@
         with DB(self.source_db) as database:
             return SourceData(rows=database.execute(self.source_query))
 
-<<<<<<< HEAD
     def _insert(self, data):
         """ Insert rows from the supplied `SourceData` instance into the table.
         """
         self._print_status("Inserting into {}".format(self.table_name))
         assert isinstance(data, SourceData), "Expected SourceData instance"
-=======
-        # Update the dim table.
-        for row in data:
-            destination_tuple = self._transform_tuple(row)
-            query = "INSERT IGNORE INTO `{}` VALUES (NULL, {}, NULL)".format(
-                self.table_name,
-                self._values_placeholder(len(destination_tuple)),
-                )
-            self.connection.execute(query, destination_tuple)
->>>>>>> 1c7aab48
 
         connection = self.connection
         for row in data.rows:
