--- conflicted
+++ resolved
@@ -16,14 +16,10 @@
     tables = [_[0] for _ in warehouse.execute("SHOW TABLES")]
     warehouse.execute("SET foreign_key_checks = 0")
     for table in tables:
-<<<<<<< HEAD
-        warehouse.execute("DROP TABLE {}".format(table))
-=======
         try:
             warehouse.execute("DROP TABLE {}".format(table))
         except OperationalError:
             warehouse.execute("DROP VIEW {}".format(table))
->>>>>>> eebf03fd
     warehouse.execute("SET foreign_key_checks = 1")
     warehouse.commit()
     return warehouse
